--- conflicted
+++ resolved
@@ -95,8 +95,6 @@
             outputCsv: EVALUATE_CSV_PATH
         }, "Conference processing finished. Returning any available update results.");
 
-<<<<<<< HEAD
-=======
         // *** Luôn trả về cấu trúc response này ***
         res.status(200).json({
             message: `Conference processing completed. ${processedUpdateResults.length} conference(s) yielded update data. All processing results (updates/saves) are reflected in server files.`,
@@ -106,7 +104,6 @@
             outputCsvPath: EVALUATE_CSV_PATH
         });
         routeLogger.info({ statusCode: 200, updateResultsCount: processedUpdateResults.length }, "Sent successful response");
->>>>>>> 9dea71e5
 
 
         // *** Luôn trả về cấu trúc response này **
